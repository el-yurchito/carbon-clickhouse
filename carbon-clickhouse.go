--- conflicted
+++ resolved
@@ -20,11 +20,7 @@
 )
 
 // Version of carbon-clickhouse
-<<<<<<< HEAD
-const Version = "0.11.0"
-=======
 const Version = "0.11.0.custom.4.2"
->>>>>>> cc8b0af1
 
 func httpServe(addr string) (func(), error) {
 	tcpAddr, err := net.ResolveTCPAddr("tcp", addr)
