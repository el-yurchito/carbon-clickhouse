--- conflicted
+++ resolved
@@ -20,11 +20,7 @@
 )
 
 // Version of carbon-clickhouse
-<<<<<<< HEAD
-const Version = "0.11.0"
-=======
-const Version = "0.10.2.custom"
->>>>>>> b2348835
+const Version = "0.11.1"
 
 func httpServe(addr string) (func(), error) {
 	tcpAddr, err := net.ResolveTCPAddr("tcp", addr)
